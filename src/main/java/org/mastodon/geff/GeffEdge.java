/*-
 * #%L
 * geff-java
 * %%
 * Copyright (C) 2025 Ko Sugawara
 * %%
 * Redistribution and use in source and binary forms, with or without
 * modification, are permitted provided that the following conditions are met:
 *
 * 1. Redistributions of source code must retain the above copyright notice,
 *    this list of conditions and the following disclaimer.
 * 2. Redistributions in binary form must reproduce the above copyright notice,
 *    this list of conditions and the following disclaimer in the documentation
 *    and/or other materials provided with the distribution.
 *
 * THIS SOFTWARE IS PROVIDED BY THE COPYRIGHT HOLDERS AND CONTRIBUTORS "AS IS"
 * AND ANY EXPRESS OR IMPLIED WARRANTIES, INCLUDING, BUT NOT LIMITED TO, THE
 * IMPLIED WARRANTIES OF MERCHANTABILITY AND FITNESS FOR A PARTICULAR PURPOSE
 * ARE DISCLAIMED. IN NO EVENT SHALL THE COPYRIGHT HOLDERS OR CONTRIBUTORS BE
 * LIABLE FOR ANY DIRECT, INDIRECT, INCIDENTAL, SPECIAL, EXEMPLARY, OR
 * CONSEQUENTIAL DAMAGES (INCLUDING, BUT NOT LIMITED TO, PROCUREMENT OF
 * SUBSTITUTE GOODS OR SERVICES; LOSS OF USE, DATA, OR PROFITS; OR BUSINESS
 * INTERRUPTION) HOWEVER CAUSED AND ON ANY THEORY OF LIABILITY, WHETHER IN
 * CONTRACT, STRICT LIABILITY, OR TORT (INCLUDING NEGLIGENCE OR OTHERWISE)
 * ARISING IN ANY WAY OUT OF THE USE OF THIS SOFTWARE, EVEN IF ADVISED OF THE
 * POSSIBILITY OF SUCH DAMAGE.
 * #L%
 */
package org.mastodon.geff;

import java.io.IOException;
import java.util.ArrayList;
import java.util.List;

import com.bc.zarr.ArrayParams;
import com.bc.zarr.DataType;
import com.bc.zarr.ZarrArray;
import com.bc.zarr.ZarrGroup;

import ucar.ma2.InvalidRangeException;

/**
 * Represents an edge in the Geff (Graph Exchange Format for Features) format.
 * This class handles reading and writing edge data from/to Zarr format. An edge
 * connects two nodes in a tracking graph, typically representing temporal
 * connections between objects across time points.
 */
public class GeffEdge implements ZarrEntity
{

    public static final int DEFAULT_EDGE_ID = -1; // Default ID for edges if not
                                                  // specified

    public static final double DEFAULT_SCORE = -1; // Default score for edges if
                                                   // not specified

    public static final double DEFAULT_DISTANCE = -1; // Default distance for
                                                      // edges if not specified

    // Edge attributes
    private int sourceNodeId;

    private int targetNodeId;

    private int id; // Edge ID if available

    private double score; // Optional score for the edge

    private double distance; // Optional distance metric for the edge

    /**
     * Default constructor
     */
    public GeffEdge()
    {}

    /**
     * Constructor with edge ID, source and target node IDs
     */
    public GeffEdge( int id, int sourceNodeId, int targetNodeId, double score, double distance )
    {
        this.id = id;
        this.sourceNodeId = sourceNodeId;
        this.targetNodeId = targetNodeId;
        this.score = score;
        this.distance = distance;
    }

    // Getters and Setters
    public int getId()
    {
        return id;
    }

    public void setId( int id )
    {
        this.id = id;
    }

    public int getSourceNodeId()
    {
        return sourceNodeId;
    }

    public void setSourceNodeId( int sourceNodeId )
    {
        this.sourceNodeId = sourceNodeId;
    }

    public int getTargetNodeId()
    {
        return targetNodeId;
    }

    public void setTargetNodeId( int targetNodeId )
    {
        this.targetNodeId = targetNodeId;
    }

    public double getScore()
    {
        return score;
    }

    public void setScore( double score )
    {
        this.score = score;
    }

    public double getDistance()
    {
        return distance;
    }

    public void setDistance( double distance )
    {
        this.distance = distance;
    }

    /**
     * Builder pattern for creating GeffEdge instances
     */
    public static Builder builder()
    {
        return new Builder();
    }

    public static class Builder
    {
        private int id = DEFAULT_EDGE_ID;

        private int sourceNodeId;

        private int targetNodeId;

        private double score = DEFAULT_SCORE;

        private double distance = DEFAULT_DISTANCE;

        public Builder setId( int id )
        {
            this.id = id;
            return this;
        }

        public Builder setSourceNodeId( int sourceNodeId )
        {
            this.sourceNodeId = sourceNodeId;
            return this;
        }

        public Builder setTargetNodeId( int targetNodeId )
        {
            this.targetNodeId = targetNodeId;
            return this;
        }

        public Builder setScore( double score )
        {
            this.score = score;
            return this;
        }

        public Builder setDistance( double distance )
        {
            this.distance = distance;
            return this;
        }

        public GeffEdge build()
        {
            return new GeffEdge( id, sourceNodeId, targetNodeId, score, distance );
        }
    }

    /**
     * Read edges from a Zarr group
     */
    public static List< GeffEdge > readFromZarr( String zarrPath ) throws IOException, InvalidRangeException
    {
        return readFromZarr( zarrPath, Geff.VERSION );
    }

    public static List< GeffEdge > readFromZarr( String zarrPath, String geffVersion )
            throws IOException, InvalidRangeException
    {
        return readFromZarrWithChunks( zarrPath, geffVersion );
    }

    /**
     * Alternative method to read edges with different chunk handling
     */
    public static List< GeffEdge > readFromZarrWithChunks( String zarrPath, String geffVersion )
            throws IOException, InvalidRangeException
    {
        List< GeffEdge > edges = new ArrayList<>();

        ZarrGroup edgesGroup = ZarrGroup.open( zarrPath + "/edges" );

        System.out.println(
                "Reading edges from Zarr path: " + zarrPath + " with Geff version: " + geffVersion );

<<<<<<< HEAD
        if ( geffVersion.startsWith( "0.1" ) )
        {

            int[][] edgeIds = ZarrUtils.readChunkedIntMatrix( edgesGroup, "ids", "edge IDs" );

            double[] distances = new double[ 0 ];
            double[] scores = new double[ 0 ];

            if ( edgesGroup.getGroupKeys().contains( "attrs" ) )
            {

                // Read attributes
                ZarrGroup attrsGroup = edgesGroup.openSubGroup( "attrs" );

                // Read distances from chunks
                try
                {
                    distances = ZarrUtils.readChunkedDoubleArray( attrsGroup, "distance/values", "distances" );
                }
                catch ( Exception e )
                {
                    System.out.println( "Warning: Could not read distances: " + e.getMessage() + " skipping..." );
                }

                // Read scores from chunks
                try
                {
                    scores = ZarrUtils.readChunkedDoubleArray( attrsGroup, "score/values", "scores" );
                }
                catch ( Exception e )
                {
                    System.out.println( "Warning: Could not read scores: " + e.getMessage() + " skipping..." );
                }
            }

            // 2D array case: each row is [source, target]
            for ( int i = 0; i < edgeIds.length; i++ )
            {
                if ( edgeIds[ i ].length == 2 )
                {
                    GeffEdge edge = GeffEdge.builder()
                            .setId( i )
                            .setSourceNodeId( edgeIds[ i ][ 0 ] )
                            .setTargetNodeId( edgeIds[ i ][ 1 ] )
                            .setDistance( i < distances.length ? distances[ i ] : DEFAULT_DISTANCE )
                            .setScore( i < scores.length ? scores[ i ] : DEFAULT_SCORE )
                            .build();
                    edges.add( edge );
                }
                else
                {
                    System.err.println( "Unexpected edge format at index " + i + ": " + edgeIds[ i ].length
                            + " elements. Expected 2 (source, target)." );
                }
            }
        }
        else if ( geffVersion.startsWith( "0.2" ) || geffVersion.startsWith( "0.3" ) || geffVersion.startsWith( "0.4" ) )
=======
		if ( geffVersion.startsWith( "0.2" ) || geffVersion.startsWith( "0.3" ) )
>>>>>>> 47c5869f
        {

            int[][] edgeIds = ZarrUtils.readChunkedIntMatrix( edgesGroup, "ids", "edge IDs" );

            double[] distances = new double[ 0 ];
            double[] scores = new double[ 0 ];

            // Read attributes
            if ( edgesGroup.getGroupKeys().contains( "props" ) )
            {
                ZarrGroup propsGroup = ZarrGroup.open( zarrPath + "/edges/props" );

                // Read distances from chunks
                try
                {
                    distances = ZarrUtils.readChunkedDoubleArray( propsGroup, "distance/values", "distances" );
                }
                catch ( Exception e )
                {
                    System.out.println( "Warning: Could not read distances: " + e.getMessage() + " skipping..." );
                }

                // Read scores from chunks
                try
                {
                    scores = ZarrUtils.readChunkedDoubleArray( propsGroup, "score/values", "scores" );
                }
                catch ( Exception e )
                {
                    System.out.println( "Warning: Could not read scores: " + e.getMessage() + " skipping..." );
                }
            }

            // 2D array case: each row is [source, target]
            for ( int i = 0; i < edgeIds.length; i++ )
            {
                if ( edgeIds[ i ].length == 2 )
                {
                    GeffEdge edge = GeffEdge.builder()
                            .setId( i )
                            .setSourceNodeId( edgeIds[ i ][ 0 ] )
                            .setTargetNodeId( edgeIds[ i ][ 1 ] )
                            .setDistance( i < distances.length ? distances[ i ] : DEFAULT_DISTANCE )
                            .setScore( i < scores.length ? scores[ i ] : DEFAULT_SCORE )
                            .build();
                    edges.add( edge );
                }
                else
                {
                    System.err.println( "Unexpected edge format at index " + i + ": " + edgeIds[ i ].length
                            + " elements. Expected 2 (source, target)." );
                }
            }
        }
        else
        {
            throw new UnsupportedOperationException( "Unsupported Geff version: " + geffVersion );
        }

        return edges;
    }

    /**
     * Write edges to Zarr format with chunked structure
     */
    public static void writeToZarr( List< GeffEdge > edges, String zarrPath ) throws IOException, InvalidRangeException
    {
        writeToZarr( edges, zarrPath, ZarrUtils.DEFAULT_CHUNK_SIZE ); // Default
                                                                      // chunk
                                                                      // size
    }

    public static void writeToZarr( List< GeffEdge > edges, String zarrPath, String geffVersion )
            throws IOException, InvalidRangeException
    {
        writeToZarr( edges, zarrPath, ZarrUtils.DEFAULT_CHUNK_SIZE, geffVersion ); // Default
                                                                                   // chunk
                                                                                   // size
    }

    /**
     * Write edges to Zarr format with specified chunk size
     */
    public static void writeToZarr( List< GeffEdge > edges, String zarrPath, int chunks )
            throws IOException, InvalidRangeException
    {
        writeToZarr( edges, zarrPath, chunks, Geff.VERSION ); // Default Geff
                                                              // version
    }

    public static void writeToZarr( List< GeffEdge > edges, String zarrPath, int chunks, String geffVersion )
            throws IOException, InvalidRangeException
    {
        if ( edges == null )
        { throw new IllegalArgumentException( "Edges list cannot be null or empty" ); }

        if ( geffVersion == null || geffVersion.isEmpty() )
        {
            geffVersion = Geff.VERSION; // Use default version if not specified
        }

        System.out.println(
                "Writing " + edges.size() + " edges to Zarr path: " + zarrPath + " with chunk size: " + chunks );

<<<<<<< HEAD
        if ( geffVersion.startsWith( "0.1" ) )
        {
            // Create attrs subgroup for 0.1 versions

            // Create the main edges group
            ZarrGroup rootGroup = ZarrGroup.create( zarrPath );

            ZarrGroup edgesGroup = rootGroup.createSubGroup( "edges" );

            writeChunkedEdgeIds( edgesGroup, edges, chunks );

            ZarrGroup attrsGroup = edgesGroup.createSubGroup( "attrs" );

            // Write distances
            ZarrUtils.writeChunkedDoubleAttribute( edges, attrsGroup, "distance/values", chunks, GeffEdge::getDistance );

            // Write scores
            ZarrUtils.writeChunkedDoubleAttribute( edges, attrsGroup, "score/values", chunks, GeffEdge::getScore );
        }
        else if ( geffVersion.startsWith( "0.2" ) || geffVersion.startsWith( "0.3" ) || geffVersion.startsWith( "0.4" ) )
=======
		if ( geffVersion.startsWith( "0.2" ) || geffVersion.startsWith( "0.3" ) )
>>>>>>> 47c5869f
        {
            // Create props subgroup for 0.3 version

            // Create the main edges group
            ZarrGroup rootGroup = ZarrGroup.create( zarrPath );

            ZarrGroup edgesGroup = rootGroup.createSubGroup( "edges" );

            writeChunkedEdgeIds( edgesGroup, edges, chunks );

            ZarrGroup propsGroup = edgesGroup.createSubGroup( "props" );

            // Write distances
            ZarrUtils.writeChunkedDoubleAttribute( edges, propsGroup, "distance/values", chunks, GeffEdge::getDistance );

            // Write scores
            ZarrUtils.writeChunkedDoubleAttribute( edges, propsGroup, "score/values", chunks, GeffEdge::getScore );
        }
        else
        {
            throw new UnsupportedOperationException( "Unsupported Geff version: " + geffVersion );
        }
    }

    private static void writeChunkedEdgeIds( ZarrGroup edgesGroup, List< GeffEdge > edges, int chunks )
            throws InvalidRangeException, IOException
    {
        // Write edges in chunks
        int totalEdges = edges.size();

        // Create ids subgroup
        ZarrGroup idsGroup = edgesGroup.createSubGroup( "ids" );

        // Create a single ZarrArray for all edges with proper chunking
        ZarrArray edgesArray = idsGroup.createArray( "", new ArrayParams()
                .shape( totalEdges, 2 )
                .chunks( chunks, 2 )
                .dataType( DataType.i4 ) );

        int chunkIndex = 0;
        for ( int startIdx = 0; startIdx < totalEdges; startIdx += chunks )
        {
            int endIdx = Math.min( startIdx + chunks, totalEdges );
            int currentChunkSize = endIdx - startIdx;

            // Prepare chunk data array
            int[] chunkData = new int[ currentChunkSize * 2 ]; // Flattened
                                                               // pairs for this
                                                               // chunk

            // Fill chunk data array
            for ( int i = 0; i < currentChunkSize; i++ )
            {
                GeffEdge edge = edges.get( startIdx + i );
                chunkData[ i * 2 ] = edge.getSourceNodeId(); // Source node ID
                chunkData[ i * 2 + 1 ] = edge.getTargetNodeId(); // Target node
                                                                 // ID
            }

            // Write chunk at specific offset
            edgesArray.write( chunkData, new int[] { currentChunkSize, 2 }, new int[] { startIdx, 0 } );

            String chunkKey = String.format( "%.1f", ( double ) chunkIndex );
            System.out.println( "- Wrote chunk " + chunkKey + ": " + currentChunkSize + " edges (indices " + startIdx
                    + "-" + ( endIdx - 1 ) + ")" );
            chunkIndex++;
        }

        // Analyze edge data format
        long validEdges = edges.stream().filter( GeffEdge::isValid ).count();
        long selfLoops = edges.stream().filter( GeffEdge::isSelfLoop ).count();

        System.out.println( "Edge analysis:" );
        System.out.println( "- Valid edges: " + validEdges + "/" + edges.size() );
        if ( selfLoops > 0 )
        {
            System.out.println( "- Self-loops detected: " + selfLoops );
        }
        System.out.println( "- Format: Chunked 2D arrays [[source1, target1], [source2, target2], ...]" );

        // Log summary
        int uniqueSourceNodes = ( int ) edges.stream().mapToInt( GeffEdge::getSourceNodeId ).distinct().count();
        int uniqueTargetNodes = ( int ) edges.stream().mapToInt( GeffEdge::getTargetNodeId ).distinct().count();

        System.out.println( "Successfully wrote edges to Zarr format:" );
        System.out.println( "- " + totalEdges + " edges written in " + chunkIndex + " chunks" );
        System.out.println( "- Source nodes: " + uniqueSourceNodes + " unique" );
        System.out.println( "- Target nodes: " + uniqueTargetNodes + " unique" );

        // Sample verification
        if ( !edges.isEmpty() )
        {
            System.out.println( "Sample written edge data:" );
            for ( int i = 0; i < Math.min( 3, edges.size() ); i++ )
            {
                GeffEdge edge = edges.get( i );
                System.out.println( "  [" + edge.getSourceNodeId() + ", " + edge.getTargetNodeId() + "] - " + edge );
            }
        }
    }

    /**
     * Check if this edge is valid (has valid source and target node IDs)
     */
    public boolean isValid()
    {
        return sourceNodeId >= 0 && targetNodeId >= 0;
    }

    /**
     * Check if this edge represents a self-loop (source == target)
     */
    public boolean isSelfLoop()
    {
        return sourceNodeId == targetNodeId;
    }

    @Override
    public String toString()
    {
        return String.format( "GeffEdge{id=%d, source=%d, target=%d}",
                id, sourceNodeId, targetNodeId );
    }

    @Override
    public boolean equals( Object obj )
    {
        if ( this == obj )
            return true;
        if ( obj == null || getClass() != obj.getClass() )
            return false;

        GeffEdge geffEdge = ( GeffEdge ) obj;
        return sourceNodeId == geffEdge.sourceNodeId &&
                targetNodeId == geffEdge.targetNodeId &&
                id == geffEdge.id &&
                Double.compare( geffEdge.score, score ) == 0 &&
                Double.compare( geffEdge.distance, distance ) == 0;
    }

    @Override
    public int hashCode()
    {
        int result = sourceNodeId;
        result = 31 * result + targetNodeId;
        result = 31 * result + id;
        result = 31 * result + Double.hashCode( score );
        return result;
    }
}<|MERGE_RESOLUTION|>--- conflicted
+++ resolved
@@ -220,8 +220,7 @@
         System.out.println(
                 "Reading edges from Zarr path: " + zarrPath + " with Geff version: " + geffVersion );
 
-<<<<<<< HEAD
-        if ( geffVersion.startsWith( "0.1" ) )
+		if ( geffVersion.startsWith( "0.2" ) || geffVersion.startsWith( "0.3" ) )
         {
 
             int[][] edgeIds = ZarrUtils.readChunkedIntMatrix( edgesGroup, "ids", "edge IDs" );
@@ -278,9 +277,6 @@
             }
         }
         else if ( geffVersion.startsWith( "0.2" ) || geffVersion.startsWith( "0.3" ) || geffVersion.startsWith( "0.4" ) )
-=======
-		if ( geffVersion.startsWith( "0.2" ) || geffVersion.startsWith( "0.3" ) )
->>>>>>> 47c5869f
         {
 
             int[][] edgeIds = ZarrUtils.readChunkedIntMatrix( edgesGroup, "ids", "edge IDs" );
@@ -385,8 +381,7 @@
         System.out.println(
                 "Writing " + edges.size() + " edges to Zarr path: " + zarrPath + " with chunk size: " + chunks );
 
-<<<<<<< HEAD
-        if ( geffVersion.startsWith( "0.1" ) )
+		if ( geffVersion.startsWith( "0.2" ) || geffVersion.startsWith( "0.3" ) )
         {
             // Create attrs subgroup for 0.1 versions
 
@@ -406,9 +401,6 @@
             ZarrUtils.writeChunkedDoubleAttribute( edges, attrsGroup, "score/values", chunks, GeffEdge::getScore );
         }
         else if ( geffVersion.startsWith( "0.2" ) || geffVersion.startsWith( "0.3" ) || geffVersion.startsWith( "0.4" ) )
-=======
-		if ( geffVersion.startsWith( "0.2" ) || geffVersion.startsWith( "0.3" ) )
->>>>>>> 47c5869f
         {
             // Create props subgroup for 0.3 version
 
