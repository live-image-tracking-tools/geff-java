<?xml version="1.0" encoding="UTF-8"?>
<project xmlns="http://maven.apache.org/POM/4.0.0" xmlns:xsi="http://www.w3.org/2001/XMLSchema-instance" xsi:schemaLocation="http://maven.apache.org/POM/4.0.0 https://maven.apache.org/xsd/maven-4.0.0.xsd">
    <modelVersion>4.0.0</modelVersion>

    <parent>
        <groupId>org.scijava</groupId>
        <artifactId>pom-scijava</artifactId>
        <version>40.0.0</version>
    </parent>

    <groupId>org.litt</groupId>
    <artifactId>geff</artifactId>
    <version>1.0.0-SNAPSHOT</version>

    <properties>
        <package-name>org.litt.geff</package-name>
        <license.licenseName>bsd_2</license.licenseName>
        <license.projectName>geff-java</license.projectName>
        <license.organizationName>geff authors</license.organizationName>
        <license.copyrightOwners>Ko Sugawara</license.copyrightOwners>

        <releaseProfiles>sign,deploy-to-scijava</releaseProfiles>

        <enforcer.skip>true</enforcer.skip>
<<<<<<< HEAD
		<n5.version>4.0.0-alpha-3-SNAPSHOT</n5.version>
		<n5-zarr.version>2.0.0-alpha-2-SNAPSHOT</n5-zarr.version>
		<n5-blosc.version>2.0.0-alpha-1</n5-blosc.version>
		<imglib2.version>7.1.5</imglib2.version>
=======
>>>>>>> 9cfa4f38

        <sonar.host.url>https://sonarcloud.io</sonar.host.url>
        <sonar.java.coveragePlugin>jacoco</sonar.java.coveragePlugin>
        <sonar.dynamicAnalysis>reuseReports</sonar.dynamicAnalysis>
        <sonar.coverage.jacoco.xmlReportPaths>${project.basedir}/target/site/jacoco/jacoco.xml</sonar.coverage.jacoco.xmlReportPaths>
        <sonar.language>java</sonar.language>
        <sonar.verbose>false</sonar.verbose>
    </properties>

    <name>geff Java implementation</name>
    <description>An implementation of the geff library (https://github.com/live-image-tracking-tools/geff) in Java.</description>
    <url>https://github.com/live-image-tracking-tools/geff-java</url>
    <inceptionYear>2025</inceptionYear>
    <organization>
        <name>Live Image Tracking Tools (LITT)</name>
        <url>https://github.com/live-image-tracking-tools</url>
    </organization>
    <licenses>
        <license>
            <name>BSD-2-Clause</name>
            <url>https://opensource.org/licenses/BSD-2-Clause</url>
        </license>
    </licenses>

    <dependencies>
<<<<<<< HEAD
		<dependency>
			<groupId>org.janelia.saalfeldlab</groupId>
			<artifactId>n5</artifactId>
		</dependency>

		<dependency>
			<groupId>org.janelia.saalfeldlab</groupId>
			<artifactId>n5-zarr</artifactId>
		</dependency>
		
		<dependency>
			<groupId>org.janelia.saalfeldlab</groupId>
			<artifactId>n5-blosc</artifactId>
		</dependency>

		<dependency>
			<groupId>net.imglib2</groupId>
			<artifactId>imglib2</artifactId>
		</dependency>

		<dependency>
			<groupId>org.slf4j</groupId>
			<artifactId>slf4j-api</artifactId>
		</dependency>

		<!--
		<dependency>
			<groupId>org.slf4j</groupId>
			<artifactId>slf4j-jdk14</artifactId>
		</dependency>
		-->

		<dependency>
=======
        <dependency>
>>>>>>> 9cfa4f38
            <groupId>com.bc.zarr</groupId>
            <artifactId>jzarr</artifactId>
            <version>0.3.5</version>
        </dependency>

        <!-- include logback-classic at test runtime -->
        <dependency>
            <groupId>ch.qos.logback</groupId>
            <artifactId>logback-classic</artifactId>
            <scope>test</scope>
        </dependency>
        <!-- include logback-core at test runtime -->
        <dependency>
            <groupId>ch.qos.logback</groupId>
            <artifactId>logback-core</artifactId>
            <scope>test</scope>
        </dependency>

        <!-- Test dependencies -->
        <dependency>
            <groupId>org.junit.jupiter</groupId>
            <artifactId>junit-jupiter-api</artifactId>
            <scope>test</scope>
        </dependency>

    </dependencies>

    <mailingLists>
        <mailingList>
            <name>ImageJ Forum</name>
            <archive>https://forum.image.sc/</archive>
        </mailingList>
    </mailingLists>

    <scm>
        <connection>scm:git:https:github.com/live-image-tracking-tools/geff-java</connection>
        <developerConnection>scm:git:git@github.com:live-image-tracking-tools/geff-java</developerConnection>
        <tag>HEAD</tag>
        <url>https://github.com/live-image-tracking-tools/geff-java</url>
    </scm>
    <issueManagement>
        <system>GitHub</system>
        <url>https://github.com/live-image-tracking-tools/geff-java/issues</url>
    </issueManagement>
    <ciManagement>
        <system>GitHub Actions</system>
        <url>https://github.com/live-image-tracking-tools/geff-java/actions</url>
    </ciManagement>

    <developers>
		<developer>
			<id>ksugar</id>
			<name>Ko Sugawara</name>
			<email>ko.sugawara@riken.jp</email>
			<organization>RIKEN BDR</organization>
			<organizationUrl>https://www.bdr.riken.jp/en/</organizationUrl>
			<roles>
				<role>lead</role>
				<role>developer</role>
				<role>debugger</role>
				<role>reviewer</role>
				<role>maintainer</role>
			</roles>
		</developer>
		<developer>
			<id>tpietzsch</id>
			<name>Tobias Pietzsch</name>
			<url>https://imagej.net/people/tpietzsch</url>
			<roles>
				<role>developer</role>
				<role>debugger</role>
				<role>reviewer</role>
			</roles>
		</developer>
    </developers>
    <contributors>
		<contributor>
			<name>Jean-Yves Tinevez</name>
			<url>https://imagej.net/people/tinevez</url>
			<properties><id>tinevez</id></properties>
		</contributor>
    </contributors>

    <repositories>
        <repository>
            <id>scijava.public</id>
            <url>https://maven.scijava.org/content/repositories/public/</url>
        </repository>
        <repository>
            <id>bc-nexus-repo</id>
            <name>Brockmann-Consult Public Maven Repository</name>
            <url>https://nexus.senbox.net/nexus/content/groups/public/</url>
        </repository>
    </repositories>

    <profiles>
        <profile>
            <id>build</id>
            <activation>
                <activeByDefault>true</activeByDefault>
            </activation>
            <build>
                <plugins>
                    <!-- Configure the maven-surefire-plugin to use a heap size of 4gb while running
                    tests. -->
                    <plugin>
                        <groupId>org.apache.maven.plugins</groupId>
                        <artifactId>maven-surefire-plugin</artifactId>
                        <version>3.1.0</version>
                        <configuration>
                            <argLine>-Xmx4g -Djna.library.path=/opt/homebrew/opt/c-blosc/lib</argLine>
                        </configuration>
                    </plugin>
                </plugins>
            </build>
        </profile>
        <profile>
            <id>coverage</id>
            <build>
                <plugins>
                    <!-- Configure the maven-surefire-plugin to use a heap size of 4gb while running
                    tests for jacoco coverage analysis. -->
                    <plugin>
                        <groupId>org.apache.maven.plugins</groupId>
                        <artifactId>maven-surefire-plugin</artifactId>
                        <version>3.1.0</version>
                        <configuration>
                            <argLine>@{argLine} -Xmx4g</argLine>
                        </configuration>
                    </plugin>
                    <plugin>
                        <groupId>org.jacoco</groupId>
                        <artifactId>jacoco-maven-plugin</artifactId>
                        <version>0.8.7</version>
                        <executions>
                            <execution>
                                <id>prepare-agent</id>
                                <goals>
                                    <goal>prepare-agent</goal>
                                </goals>
                            </execution>
                            <execution>
                                <id>report</id>
                                <goals>
                                    <goal>report</goal>
                                </goals>
                                <configuration>
                                    <formats>
                                        <format>XML</format>
                                    </formats>
                                </configuration>
                            </execution>
                        </executions>
                    </plugin>
                </plugins>
            </build>
        </profile>
    </profiles>
</project><|MERGE_RESOLUTION|>--- conflicted
+++ resolved
@@ -22,13 +22,10 @@
         <releaseProfiles>sign,deploy-to-scijava</releaseProfiles>
 
         <enforcer.skip>true</enforcer.skip>
-<<<<<<< HEAD
 		<n5.version>4.0.0-alpha-3-SNAPSHOT</n5.version>
 		<n5-zarr.version>2.0.0-alpha-2-SNAPSHOT</n5-zarr.version>
 		<n5-blosc.version>2.0.0-alpha-1</n5-blosc.version>
 		<imglib2.version>7.1.5</imglib2.version>
-=======
->>>>>>> 9cfa4f38
 
         <sonar.host.url>https://sonarcloud.io</sonar.host.url>
         <sonar.java.coveragePlugin>jacoco</sonar.java.coveragePlugin>
@@ -54,7 +51,6 @@
     </licenses>
 
     <dependencies>
-<<<<<<< HEAD
 		<dependency>
 			<groupId>org.janelia.saalfeldlab</groupId>
 			<artifactId>n5</artifactId>
@@ -64,7 +60,7 @@
 			<groupId>org.janelia.saalfeldlab</groupId>
 			<artifactId>n5-zarr</artifactId>
 		</dependency>
-		
+
 		<dependency>
 			<groupId>org.janelia.saalfeldlab</groupId>
 			<artifactId>n5-blosc</artifactId>
@@ -86,15 +82,6 @@
 			<artifactId>slf4j-jdk14</artifactId>
 		</dependency>
 		-->
-
-		<dependency>
-=======
-        <dependency>
->>>>>>> 9cfa4f38
-            <groupId>com.bc.zarr</groupId>
-            <artifactId>jzarr</artifactId>
-            <version>0.3.5</version>
-        </dependency>
 
         <!-- include logback-classic at test runtime -->
         <dependency>
